package zebra

import (
	"encoding/json"
	"log"
)

type Type struct {
	Name        string          `json:"name"`
	Description string          `json:"description"`
	Constructor func() Resource `json:"-"`
}

func (t *Type) New() Resource {
	return t.Constructor()
}

type ResourceFactory interface {
	New(string) Resource
	Add(Type) ResourceFactory
	Types() []Type
	Type(string) (Type, bool)
}

type typeMap map[string]Type

func (t typeMap) New(resourceType string) Resource {
	aType, ok := t[resourceType]
	if !ok {
		return nil
	}

	return aType.New()
}

// Add adds a type and its factory method to the resource factory and returns the resource factory.
// The returned resource factory object can be used to add more types in a chained fashion.
func (t typeMap) Add(aType Type) ResourceFactory {
	t[aType.Name] = aType

	return t
}

func (t typeMap) Types() []Type {
	types := make([]Type, 0, len(t))
	for _, aType := range t {
		types = append(types, aType)
	}

	return types
}

func (t typeMap) Type(name string) (Type, bool) {
	aType, ok := t[name]

	return aType, ok
}

func Factory() ResourceFactory {
	return typeMap{}
}

type ResourceList struct {
	factory   ResourceFactory
	Resources []Resource
}

func NewResourceList(f ResourceFactory) *ResourceList {
	return &ResourceList{
		factory:   f,
		Resources: []Resource{},
	}
}

func (r *ResourceList) Delete(res Resource) {
	listLen := len(r.Resources)

	for i, val := range r.Resources {
		if val.GetID() == res.GetID() {
			r.Resources[i] = r.Resources[listLen-1]
			r.Resources = r.Resources[:listLen-1]
		}
	}
}

func CopyResourceList(dest *ResourceList, src *ResourceList) {
	if dest == nil || src == nil {
		return
	}

	dest.factory = src.factory
	dest.Resources = make([]Resource, len(src.Resources))
	copy(dest.Resources, src.Resources)
}

//Checks if a given interface is a `Type`` struct and returns that `Type` if true and an error if not
func TypeChecker(data interface{}) (Type, error) {
	empty := Type{
		Name:        "",
		Description: "",
		Constructor: func() Resource { return nil },
	}
	vType, err := json.Marshal(data)
	if err != nil {
		return empty, err
	}

	if err = json.Unmarshal(vType, &empty); err != nil {
		return empty, err
	}
	return empty, nil
}

func (r *ResourceList) MarshalJSON() ([]byte, error) {
	return json.Marshal(r.Resources)
}

func (r *ResourceList) UnmarshalJSON(data []byte) error {
	// unmarshal the data as a list of maps with string as key so that
	// we can look up the type value of the resource.
	values := []map[string]interface{}{}
	if e := json.Unmarshal(data, &values); e != nil {
		return e
	}

	// For each value find out the type, the convert the value back into a
	// byte array. Use the type to create the actual resource object and the
	// unmarshal the byte array into that resource object.
	for _, value := range values {
		// all resources must have type
		vAny, ok := value["type"]
		if !ok {
			log.Default().Print("Could not find type")
<<<<<<< HEAD

			return ErrTypeEmpty
		}

		vType, err := TypeChecker(vAny)
		if err != nil {
			return ErrTypeEmpty
		}
		resource := r.factory.New(vType.Name)
=======
			return ErrTypeEmpty
		}

		vType, err := json.Marshal(vAny)
		if err != nil {
			return ErrTypeEmpty
		}

		emptyType := Type{
			Name:        "",
			Description: "Empty Type",
			Constructor: func() Resource { return nil },
		}

		if err = json.Unmarshal(vType, &emptyType); err != nil {
			return ErrTypeEmpty
		}

		resource := r.factory.New(emptyType.Name)
>>>>>>> 6fa4313a

		if resource == nil {
			// Type factory doesnt know this type return error
			return ErrTypeEmpty
		}

		// Capture the []byte of just this value
		resData, err := json.Marshal(value)
		if err != nil {
			return err
		}

		// We have the []byte representation and we have the target object
		// so now can do the final unmarshal and add this object into the
		// resource list
		if e := json.Unmarshal(resData, resource); e != nil {
			return e
		}

		r.Resources = append(r.Resources, resource)

	}

	return nil
}

type ResourceMap struct {
	factory   ResourceFactory
	Resources map[string]*ResourceList
}

func NewResourceMap(f ResourceFactory) *ResourceMap {
	return &ResourceMap{
		factory:   f,
		Resources: map[string]*ResourceList{},
	}
}

func CopyResourceMap(dest *ResourceMap, src *ResourceMap) {
	if dest == nil || src == nil {
		return
	}

	dest.factory = src.factory
	dest.Resources = make(map[string]*ResourceList)

	for key, val := range src.Resources {
		dest.Resources[key] = NewResourceList(dest.factory)
		CopyResourceList(dest.Resources[key], val)
	}
}

func (r *ResourceMap) GetFactory() ResourceFactory {
	return r.factory
}

func (r *ResourceMap) Add(res Resource, key string) {
	if r.Resources[key] == nil {
		r.Resources[key] = NewResourceList(r.factory)
	}

	r.Resources[key].Resources = append(r.Resources[key].Resources, res)
}

func (r *ResourceMap) Delete(res Resource, key string) {
	if r.Resources[key] == nil {
		return
	}

	r.Resources[key].Delete(res)

	if len(r.Resources[key].Resources) == 0 {
		delete(r.Resources, key)
	}
}

func (r *ResourceMap) MarshalJSON() ([]byte, error) {
	return json.Marshal(r.Resources)
}

func (r *ResourceMap) UnmarshalJSON(data []byte) error {
	// unmarshal the data as a map[string][]byte to extract each resourcelist
	// against a type.
	values := map[string]json.RawMessage{}
	if e := json.Unmarshal(data, &values); e != nil {
		return e
	}

	//
	for vType, rData := range values {
		rList := NewResourceList(r.factory)
		if e := json.Unmarshal(rData, rList); e != nil {
			return e
		}

		// Add this list to the Resource map
		r.Resources[vType] = rList
	}

	return nil
}<|MERGE_RESOLUTION|>--- conflicted
+++ resolved
@@ -131,7 +131,6 @@
 		vAny, ok := value["type"]
 		if !ok {
 			log.Default().Print("Could not find type")
-<<<<<<< HEAD
 
 			return ErrTypeEmpty
 		}
@@ -141,27 +140,6 @@
 			return ErrTypeEmpty
 		}
 		resource := r.factory.New(vType.Name)
-=======
-			return ErrTypeEmpty
-		}
-
-		vType, err := json.Marshal(vAny)
-		if err != nil {
-			return ErrTypeEmpty
-		}
-
-		emptyType := Type{
-			Name:        "",
-			Description: "Empty Type",
-			Constructor: func() Resource { return nil },
-		}
-
-		if err = json.Unmarshal(vType, &emptyType); err != nil {
-			return ErrTypeEmpty
-		}
-
-		resource := r.factory.New(emptyType.Name)
->>>>>>> 6fa4313a
 
 		if resource == nil {
 			// Type factory doesnt know this type return error
