--- conflicted
+++ resolved
@@ -56,12 +56,7 @@
 	assert.NotNil(god.Validate(ctx))
 
 	god.PasswordHash = auth.HashPassword("youhaveachoice")
-<<<<<<< HEAD
 	assert.Nil(god.Validate(ctx))
-=======
-	god.Email = "god@heaven.com"
-	assert.NotNil(god.Validate(ctx)) // it will have an error because it does not have group label, so not nil.
->>>>>>> 6fa4313a
 
 	adamKey, err := auth.Generate()
 	assert.Nil(err)
